# Changelog
All notable changes to this project will be documented in this file.

The format is based on [Keep a Changelog](http://keepachangelog.com/en/1.0.0/)
and this project adheres to [Semantic Versioning](https://semver.org/spec/v2.0.0.html).

<<<<<<< HEAD
## [0.6.0 - Unreleased]

### Additions
- `MultiDistribution` trait to sample more efficiently from multi-dimensional distributions (#18)

### Changes
- Moved `Dirichlet` into the new `multi` module and implement `MultiDistribution` for it (#18)
=======
## [0.6.0] — Unreleased
- Bump to MSRV 1.85.0 and Edition 2024 in line with `rand` (#27)
>>>>>>> 26da522a

## [0.5.2]

### API Changes
- Add `WeightedAliasIndex::weights()` to reconstruct the original weights in O(n)

### Testing
- Added a test for `WeightedAliasIndex::weights()`

## [0.5.1]

### Testing
- Added building the crate to CI

### Fixes
- Fix missing import for `no_std` builds

## [0.5.0] - 2025-01-27

### Dependencies and features
- Bump the MSRV to 1.61.0 (#1207, #1246, #1269, #1341, #1416); note that 1.60.0 may work for dependents when using `--ignore-rust-version`
- Update to `rand` v0.9.0 (#1558)
- Rename feature `serde1` to `serde` (#1477)

### API changes
- Make distributions comparable with `PartialEq` (#1218)
- `Dirichlet` now uses `const` generics, which means that its size is required at compile time (#1292)
- The `Dirichlet::new_with_size` constructor was removed (#1292)
- Add `WeightedIndexTree` (#1372, #1444)
- Add `PertBuilder` to allow specification of `mean` or `mode` (#1452)
- Rename `Zeta`'s parameter `a` to `s` (#1466)
- Mark `WeightError`, `PoissonError`, `BinomialError` as `#[non_exhaustive]` (#1480)
- Remove support for usage of `isize` as a `WeightedAliasIndex` weight (#1487)
- Change parameter type of `Zipf::new`: `n` is now floating-point (#1518)

### API changes: renames
- Move `Slice` -> `slice::Choose`, `EmptySlice` -> `slice::Empty` (#1548)
- Rename trait `DistString` -> `SampleString` (#1548)
- Rename `DistIter` -> `Iter`, `DistMap` -> `Map` (#1548)
- Move `{Weight, WeightError, WeightedIndex}` -> `weighted::{Weight, Error, WeightedIndex}` (#1548)
- Move `weighted_alias::{AliasableWeight, WeightedAliasIndex}` -> `weighted::{..}` (#1548)
- Move `weighted_tree::WeightedTreeIndex` -> `weighted::WeightedTreeIndex` (#1548)

### Testing
- Add Kolmogorov Smirnov tests for distributions (#1494, #1504, #1525, #1530)

### Fixes
- Fix Knuth's method so `Poisson` doesn't return -1.0 for small lambda (#1284)
- Fix `Poisson` distribution instantiation so it return an error if lambda is infinite (#1291)
- Fix Dirichlet sample for small alpha values to avoid NaN samples (#1209)
- Fix infinite loop in `Binomial` distribution (#1325)
- Fix `Pert` distribution where `mode` is close to `(min + max) / 2` (#1452)
- Fix panic in Binomial (#1484)
- Limit the maximal acceptable lambda for `Poisson` to solve (#1312) (#1498)
- Fix bug in `Hypergeometric`, this is a Value-breaking change (#1510)

### Other changes
- Remove unused fields from `Gamma`, `NormalInverseGaussian` and `Zipf` distributions (#1184)
  This breaks serialization compatibility with older versions.
- Add plots for `rand_distr` distributions to documentation (#1434)
- Move some of the computations in Binomial from `sample` to `new` (#1484)
- Reimplement `Poisson`'s rejection method to improve performance and correct sampling inaccuracies for large lambda values, this is a Value-breaking change (#1560)

## [0.4.3] - 2021-12-30
- Fix `no_std` build (#1208)

## [0.4.2] - 2021-09-18
- New `Zeta` and `Zipf` distributions (#1136)
- New `SkewNormal` distribution (#1149)
- New `Gumbel` and `Frechet` distributions (#1168, #1171)

## [0.4.1] - 2021-06-15
- Empirically test PDF of normal distribution (#1121)
- Correctly document `no_std` support (#1100)
- Add `std_math` feature to prefer `std` over `libm` for floating point math (#1100)
- Add mean and std_dev accessors to Normal (#1114)
- Make sure all distributions and their error types implement `Error`, `Display`, `Clone`,
 `Copy`, `PartialEq` and `Eq` as appropriate (#1126)
- Port benchmarks to use Criterion crate (#1116)
- Support serde for distributions (#1141)

## [0.4.0] - 2020-12-18
- Bump `rand` to v0.8.0
- New `Geometric`, `StandardGeometric` and `Hypergeometric` distributions (#1062)
- New `Beta` sampling algorithm for improved performance and accuracy (#1000)
- `Normal` and `LogNormal` now support `from_mean_cv` and `from_zscore` (#1044)
- Variants of `NormalError` changed (#1044)

## [0.3.0] - 2020-08-25
- Move alias method for `WeightedIndex` from `rand` (#945)
- Rename `WeightedIndex` to `WeightedAliasIndex` (#1008)
- Replace custom `Float` trait with `num-traits::Float` (#987)
- Enable `no_std` support via `num-traits` math functions (#987)
- Remove `Distribution<u64>` impl for `Poisson` (#987)
- Tweak `Dirichlet` and `alias_method` to use boxed slice instead of `Vec` (#987)
- Use whitelist for package contents, reducing size by 5kb (#983)
- Add case `lambda = 0` in the parametrization of `Exp` (#972)
- Implement inverse Gaussian distribution (#954)
- Reformatting and use of `rustfmt::skip` (#926)
- All error types now implement `std::error::Error` (#919)
- Re-exported `rand::distributions::BernoulliError` (#919)
- Add value stability tests for distributions (#891)

## [0.2.2] - 2019-09-10
- Fix version requirement on rand lib (#847)
- Clippy fixes & suppression (#840)

## [0.2.1] - 2019-06-29
- Update dependency to support Rand 0.7
- Doc link fixes

## [0.2.0] - 2019-06-06
- Remove `new` constructors for zero-sized types
- Add Pert distribution
- Fix undefined behavior in `Poisson`
- Make all distributions return `Result`s instead of panicking
- Implement `f32` support for most distributions
- Rename `UnitSphereSurface` to `UnitSphere`
- Implement `UnitBall` and `UnitDisc`

## [0.1.0] - 2019-06-06
Initial release. This is equivalent to the code in `rand` 0.6.5.<|MERGE_RESOLUTION|>--- conflicted
+++ resolved
@@ -4,18 +4,14 @@
 The format is based on [Keep a Changelog](http://keepachangelog.com/en/1.0.0/)
 and this project adheres to [Semantic Versioning](https://semver.org/spec/v2.0.0.html).
 
-<<<<<<< HEAD
-## [0.6.0 - Unreleased]
+## [0.6.0] — Unreleased
+- Bump to MSRV 1.85.0 and Edition 2024 in line with `rand` (#27)
 
 ### Additions
 - `MultiDistribution` trait to sample more efficiently from multi-dimensional distributions (#18)
 
 ### Changes
 - Moved `Dirichlet` into the new `multi` module and implement `MultiDistribution` for it (#18)
-=======
-## [0.6.0] — Unreleased
-- Bump to MSRV 1.85.0 and Edition 2024 in line with `rand` (#27)
->>>>>>> 26da522a
 
 ## [0.5.2]
 
